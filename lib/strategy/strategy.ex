defmodule ClusterEcs.Strategy do
  @moduledoc """
  This clustering strategy works by loading all ecs tasks that belong to the
  given service.

      config :libcluster,
        topologies: [
          example: [
            strategy: #{__MODULE__},
            config: [
              service_name: "my_service",
              polling_interval: 10_000]]]

  ## Configuration Options

  | Key | Required | Description |
  | --- | -------- | ----------- |
  | `:cluster` | yes | Name of the ECS cluster to look in. |
  | `:service_name` | yes | Name of the ECS service to look for. |
  | `:region` | yes | The AWS region you're running in. |
  | `:app_prefix` | no | Will be prepended to the node's private IP address to create the node name. |
  | `:polling_interval` | no | Number of milliseconds to wait between polls to the AWS api. Defaults to 5_000 |
  """

  use GenServer
  use Cluster.Strategy
  import Cluster.Logger
  require Logger

  alias Cluster.Strategy.State

  @default_polling_interval 5_000

  def start_link(opts) do
    Application.ensure_all_started(:ex_aws)
    GenServer.start_link(__MODULE__, opts)
  end

  # libcluster ~> 3.0
  @impl true
  def init([%State{} = state]) do
    state = state |> Map.put(:meta, MapSet.new())

    {:ok, load(state)}
  end

  # libcluster ~> 2.0
  def init(opts) do
    state = %State{
      topology: Keyword.fetch!(opts, :topology),
      connect: Keyword.fetch!(opts, :connect),
      disconnect: Keyword.fetch!(opts, :disconnect),
      list_nodes: Keyword.fetch!(opts, :list_nodes),
      config: Keyword.fetch!(opts, :config),
      meta: MapSet.new([])
    }

    {:ok, load(state)}
  end

  @impl true
  def handle_info(:timeout, state) do
    handle_info(:load, state)
  end

  def handle_info(:load, %State{} = state) do
    {:noreply, load(state)}
  end

  def handle_info(_, state) do
    {:noreply, state}
  end

  defp load(%State{topology: topology, connect: connect, disconnect: disconnect, list_nodes: list_nodes} = state) do
    case get_nodes(state) do
      {:ok, new_nodelist} ->
<<<<<<< HEAD
        new_nodelist = MapSet.new(new_nodelist)
        added = MapSet.difference(new_nodelist, state.meta)
=======
>>>>>>> 4381ee5f
        removed = MapSet.difference(state.meta, new_nodelist)

        new_nodelist =
          case Cluster.Strategy.disconnect_nodes(topology, disconnect, list_nodes, MapSet.to_list(removed)) do
            :ok ->
              new_nodelist

            {:error, bad_nodes} ->
              # Add back the nodes which should have been removed, but which couldn't be for some reason
              Enum.reduce(bad_nodes, new_nodelist, fn {n, _}, acc ->
                MapSet.put(acc, n)
              end)
          end

        new_nodelist =
          case Cluster.Strategy.connect_nodes(topology, connect, list_nodes, MapSet.to_list(new_nodelist)) do
            :ok ->
              new_nodelist

            {:error, bad_nodes} ->
              # Remove the nodes which should have been added, but couldn't be for some reason
              Enum.reduce(bad_nodes, new_nodelist, fn {n, _}, acc ->
                MapSet.delete(acc, n)
              end)
          end

        Process.send_after(self(), :load, Keyword.get(state.config, :polling_interval, @default_polling_interval))
        %{state | :meta => new_nodelist}

      _ ->
        Process.send_after(self(), :load, Keyword.get(state.config, :polling_interval, @default_polling_interval))
        state
    end
  end

  @spec get_nodes(State.t()) :: {:ok, MapSet.t()} | {:error, any()}
  def get_nodes(%State{topology: topology, config: config}) do
    region = Keyword.fetch!(config, :region)
    cluster = Keyword.fetch!(config, :cluster)
    service_name = Keyword.fetch!(config, :service_name) |> List.wrap()
    app_prefix = Keyword.get(config, :app_prefix, "app")

    with(
      {:config, :cluster, true} <- {:config, :cluster, config_string?(cluster)},
      {:config, :region, true} <- {:config, :region, config_string?(region)},
      {:config, :service_name, true} <- {:config, :service_name, name_configured?(service_name)},
      {:ok, list_service_body} <- list_services(cluster, region),
      {:ok, service_arns} <- extract_service_arns(list_service_body),
      {:ok, task_arns} <- get_tasks_for_services(cluster, region, service_arns, service_name),
      {:ok, desc_task_body} <- describe_tasks(cluster, task_arns, region),
      {:ok, fqdns} <- extract_fqdns(desc_task_body)
    ) do
<<<<<<< HEAD
      all_nodes = Enum.map(fqdns, &make_nodename(&1, app_prefix))

      # This is also done in the official Strategy such as DnsPoll
      # https://github.com/bitwalker/libcluster/blob/b8e3a13603539621c871ec9c8c3aece79856f31e/lib/strategy/dns_poll.ex#L117-L129
      # Limitation: Here we remove calling node itself based on Erlang node name,
      # which MUST be named using Tasks' privateDnsNames and `app_prefix` on start-up!
      # It also means we cannot have multiple (but differently prefixed) Erlang nodes in a single ECS Task
      me = node()
      {:ok, all_nodes -- [me]}
=======
      {:ok, MapSet.new(ips, & ip_to_nodename(&1, app_prefix))}
>>>>>>> 4381ee5f
    else
      {:config, field, _} ->
        message = "ECS strategy is selected, but #{field} is not configured correctly!"
        warn(topology, message)
        {:error, message}

      err ->
        message = "Error #{inspect(err)} while determining nodes in cluster via ECS strategy."
        warn(topology, message)
        {:error, message}
    end
  end

  defp config_string?(str) when is_binary(str) and str != "", do: true

  defp config_string?(_), do: false

  defp name_configured?([_ | _] = names) do
    Enum.all?(names, &name_configured?/1)
  end

  defp name_configured?(name), do: config_string?(name)

  @spec get_tasks_for_services(binary(), binary(), list(binary()), list(binary())) :: {:ok, list(binary())} | {:error, any()}
  defp get_tasks_for_services(cluster, region, service_arns, service_names) do
    Enum.reduce(service_names, {:ok, []}, fn service_name, acc ->
      case acc do
        {:ok, acc_tasks} ->
          with(
            {:ok, service_arn} <- find_service_arn(service_arns, service_name),
            {:ok, list_task_body} <- list_tasks(cluster, service_arn, region),
            {:ok, task_arns} <- extract_task_arns(list_task_body)
          ) do
            {:ok, acc_tasks ++ task_arns}
          end

        other ->
          other
      end
    end)
  end

  def list_services(cluster, region) do
    params = %{
      "cluster" => cluster
    }

<<<<<<< HEAD
    query("ListServices", params)
=======
    "ListServices"
    |> query(params)
>>>>>>> 4381ee5f
    |> ExAws.request(region: region)
    |> list_services(cluster, region, [])
  end

  def list_services({:ok, %{"nextToken" => next_token, "serviceArns" => service_arns}}, cluster, region, accum)
       when not is_nil(next_token) do
    params = %{
      "cluster" => cluster,
      "nextToken" => next_token
    }

<<<<<<< HEAD
    query("ListServices", params)
=======
    "ListServices"
    |> query(params)
>>>>>>> 4381ee5f
    |> ExAws.request(region: region)
    |> list_services(cluster, region, accum ++ service_arns)
  end

  def list_services({:ok, %{"serviceArns" => service_arns}}, _cluster, _region, accum) do
    {:ok, %{"serviceArns" => accum ++ service_arns}}
  end

  def list_services({:error, message}, _cluster, _region, _accum) do
    {:error, message}
  end

  def list_tasks(cluster, service_arn, region) do
    params = %{
      "cluster" => cluster,
      "serviceName" => service_arn,
      "desiredStatus" => "RUNNING"
    }

<<<<<<< HEAD
    query("ListTasks", params)
=======
    "ListTasks"
    |> query( params)
>>>>>>> 4381ee5f
    |> ExAws.request(region: region)
  end

  def describe_tasks(cluster, task_arns, region) do
    params = %{
      "cluster" => cluster,
      "tasks" => task_arns
    }

<<<<<<< HEAD
    query("DescribeTasks", params)
=======
    "DescribeTasks"
    |> query(params)
>>>>>>> 4381ee5f
    |> ExAws.request(region: region)
  end

  @namespace "AmazonEC2ContainerServiceV20141113"
  defp query(action, params) do
    ExAws.Operation.JSON.new(
      :ecs,
      %{
        data: params,
        headers: [
          {"accept-encoding", "identity"},
          {"x-amz-target", "#{@namespace}.#{action}"},
          {"content-type", "application/x-amz-json-1.1"}
        ]
      }
    )
  end

  def extract_task_arns(%{"taskArns" => arns}), do: {:ok, arns}
  def extract_task_arns(_), do: {:error, "unknown task arns response"}

  def extract_service_arns(%{"serviceArns" => arns}), do: {:ok, arns}
  def extract_service_arns(_), do: {:error, "unknown service arns response"}

  defp find_service_arn(service_arns, service_name) when is_list(service_arns) do
    with {:ok, regex} <- Regex.compile(service_name) do
      service_arns
      |> Enum.find(&Regex.match?(regex, &1))
      |> case do
        nil ->
          Logger.error("no service matching #{service_name} found")
          {:error, "no service matching #{service_name} found"}

        arn ->
          {:ok, arn}
      end
    end
  end

  defp find_service_arn(_, _), do: {:error, "no service arns returned"}

  defp extract_fqdns(%{"tasks" => tasks}) do
    fqdns =
      tasks
      |> Enum.flat_map(fn t -> Map.get(t, "attachments", []) end)
      |> Enum.filter(fn a -> Map.get(a, "type") == "ElasticNetworkInterface" end)
      |> Enum.map(fn ni ->
        ni
        |> Map.get("details", [])
        # Private DNS names of ECS Task ENIs are in the form of "ip-xxx-xxx-xxx-xxx.<region>.compute.internal" and contains their private IPs
        |> Enum.find_value(fn d -> Map.get(d, "name") == "privateDnsName" && Map.get(d, "value") end)
      end)
      |> Enum.reject(&is_nil/1)

    {:ok, fqdns}
  end

  defp extract_fqdns(_), do: {:error, "can't extract FQDNs"}

  defp make_nodename(hostname, app_prefix) do
    :"#{app_prefix}@#{hostname}"
  end
end<|MERGE_RESOLUTION|>--- conflicted
+++ resolved
@@ -74,11 +74,7 @@
   defp load(%State{topology: topology, connect: connect, disconnect: disconnect, list_nodes: list_nodes} = state) do
     case get_nodes(state) do
       {:ok, new_nodelist} ->
-<<<<<<< HEAD
         new_nodelist = MapSet.new(new_nodelist)
-        added = MapSet.difference(new_nodelist, state.meta)
-=======
->>>>>>> 4381ee5f
         removed = MapSet.difference(state.meta, new_nodelist)
 
         new_nodelist =
@@ -131,7 +127,6 @@
       {:ok, desc_task_body} <- describe_tasks(cluster, task_arns, region),
       {:ok, fqdns} <- extract_fqdns(desc_task_body)
     ) do
-<<<<<<< HEAD
       all_nodes = Enum.map(fqdns, &make_nodename(&1, app_prefix))
 
       # This is also done in the official Strategy such as DnsPoll
@@ -141,9 +136,6 @@
       # It also means we cannot have multiple (but differently prefixed) Erlang nodes in a single ECS Task
       me = node()
       {:ok, all_nodes -- [me]}
-=======
-      {:ok, MapSet.new(ips, & ip_to_nodename(&1, app_prefix))}
->>>>>>> 4381ee5f
     else
       {:config, field, _} ->
         message = "ECS strategy is selected, but #{field} is not configured correctly!"
@@ -191,12 +183,8 @@
       "cluster" => cluster
     }
 
-<<<<<<< HEAD
-    query("ListServices", params)
-=======
     "ListServices"
     |> query(params)
->>>>>>> 4381ee5f
     |> ExAws.request(region: region)
     |> list_services(cluster, region, [])
   end
@@ -208,12 +196,8 @@
       "nextToken" => next_token
     }
 
-<<<<<<< HEAD
-    query("ListServices", params)
-=======
     "ListServices"
     |> query(params)
->>>>>>> 4381ee5f
     |> ExAws.request(region: region)
     |> list_services(cluster, region, accum ++ service_arns)
   end
@@ -233,12 +217,8 @@
       "desiredStatus" => "RUNNING"
     }
 
-<<<<<<< HEAD
-    query("ListTasks", params)
-=======
     "ListTasks"
     |> query( params)
->>>>>>> 4381ee5f
     |> ExAws.request(region: region)
   end
 
@@ -248,12 +228,8 @@
       "tasks" => task_arns
     }
 
-<<<<<<< HEAD
-    query("DescribeTasks", params)
-=======
     "DescribeTasks"
     |> query(params)
->>>>>>> 4381ee5f
     |> ExAws.request(region: region)
   end
 
